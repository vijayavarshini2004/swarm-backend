--- conflicted
+++ resolved
@@ -7,15 +7,10 @@
 import uuid
 
 app = Flask(__name__)
-<<<<<<< HEAD
-CORS(app, resources={r"/*": {"origins": "https://swarm-frontend-indol.vercel.app/"}})
-=======
 CORS(app, origins=[
     "http://localhost:3000",  # for local React dev
     "https://swarm-frontend-indol.vercel.app/"  # your deployed React frontend
 ])
-
->>>>>>> c44c98f9
 # Student database with valid roll numbers
 VALID_ROLL_NUMBERS = set()
 
